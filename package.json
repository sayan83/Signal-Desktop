{
  "name": "signal-desktop",
  "productName": "Signal",
  "description": "Private messaging from your desktop",
  "desktopName": "signal.desktop",
  "repository": "https://github.com/signalapp/Signal-Desktop.git",
<<<<<<< HEAD
  "version": "1.34.4",
=======
  "version": "1.34.5-beta.1",
>>>>>>> 4d4b7a26
  "license": "GPL-3.0",
  "author": {
    "name": "Open Whisper Systems",
    "email": "support@signal.org"
  },
  "main": "main.js",
  "scripts": {
    "postinstall": "snyk protect && patch-package && electron-builder install-app-deps && rimraf node_modules/dtrace-provider",
    "start": "electron .",
    "grunt": "grunt",
    "generate": "yarn grunt",
    "build-release": "npm run build",
    "sign-release": "node ts/updater/generateSignature.js",
    "notarize": "node ts/build/notarize.js",
    "build-module-protobuf": "pbjs --target static-module --wrap commonjs --out ts/protobuf/compiled.js protos/*.proto && pbts --out ts/protobuf/compiled.d.ts ts/protobuf/compiled.js",
    "clean-module-protobuf": "rm -f ts/protobuf/compiled.d.ts ts/protobuf/compiled.js",
    "build-protobuf": "yarn build-module-protobuf",
    "clean-protobuf": "yarn clean-module-protobuf",
    "prepare-beta-build": "node prepare_beta_build.js",
    "prepare-import-build": "node prepare_import_build.js",
    "publish-to-apt": "NAME=$npm_package_name VERSION=$npm_package_version ./aptly.sh",
    "test": "yarn test-node && yarn test-electron",
    "test-electron": "yarn grunt test",
    "test-node": "electron-mocha --recursive test/app test/modules ts/test",
    "test-node-coverage": "nyc --reporter=lcov --reporter=text mocha --recursive test/app test/modules ts/test",
    "eslint": "eslint .",
    "lint": "yarn format --list-different && yarn lint-windows",
    "lint-windows": "yarn eslint && yarn tslint",
    "lint-deps": "node ts/util/lint/linter.js",
    "tslint": "tslint --format stylish --project .",
    "format": "prettier --write \"*.{css,js,json,md,scss,ts,tsx}\" \"./**/*.{css,js,json,md,scss,ts,tsx}\"",
    "transpile": "tsc",
    "clean-transpile": "rimraf ts/**/*.js && rimraf ts/*.js",
    "open-coverage": "open coverage/lcov-report/index.html",
    "styleguide": "styleguidist server",
    "ready": "yarn clean-transpile && yarn grunt && yarn lint && yarn test-node && yarn test-electron && yarn lint-deps",
    "dev": "run-p --print-label dev:*",
    "dev:grunt": "yarn grunt dev",
    "dev:webpack": "cross-env NODE_ENV=development webpack-dev-server --hot",
    "dev:typed-scss": "yarn build:typed-scss -w",
    "dev:storybook": "cross-env SIGNAL_ENV=storybook start-storybook -p 6006 -s ./",
    "build": "run-s --print-label build:grunt build:typed-scss build:webpack build:release build:zip",
    "build:dev": "run-s --print-label build:grunt build:typed-scss build:webpack",
    "build:grunt": "yarn grunt",
    "build:typed-scss": "tsm sticker-creator",
    "build:webpack": "cross-env NODE_ENV=production webpack",
    "build:electron": "electron-builder --config.extraMetadata.environment=$SIGNAL_ENV",
    "build:release": "cross-env SIGNAL_ENV=production npm run build:electron -- --config.directories.output=release",
    "build:zip": "node scripts/zip-macos-release.js",
    "preverify:ts": "yarn build:typed-scss",
    "verify": "run-p --print-label verify:*",
    "verify:ts": "tsc --noEmit"
  },
  "optionalDependencies": {
    "fs-xattr": "0.3.0"
  },
  "dependencies": {
    "@journeyapps/sqlcipher": "https://github.com/scottnonnenberg-signal/node-sqlcipher.git#b10f232fac62ba7f8775c9e086bb5558fe7d948b",
    "@sindresorhus/is": "0.8.0",
    "@types/node-fetch": "2.5.5",
    "@types/websocket": "1.0.0",
    "array-move": "2.1.0",
    "backbone": "1.3.3",
    "blob-util": "1.3.0",
    "blueimp-canvas-to-blob": "3.14.0",
    "blueimp-load-image": "2.18.0",
    "bunyan": "1.8.12",
    "classnames": "2.2.5",
    "config": "1.28.1",
    "copy-text-to-clipboard": "2.1.0",
    "curve25519-n": "https://github.com/scottnonnenberg-signal/node-curve25519.git#3e94f60bc54b2426476520d8d1a0aa835c25f5cc",
    "draft-js": "0.10.5",
    "emoji-datasource": "5.0.1",
    "emoji-datasource-apple": "5.0.1",
    "emoji-regex": "8.0.0",
    "fast-glob": "3.2.1",
    "filesize": "3.6.1",
    "firstline": "1.2.1",
    "form-data": "2.3.2",
    "fs-extra": "5.0.0",
    "fuse.js": "3.4.4",
    "glob": "7.1.6",
    "google-libphonenumber": "3.2.6",
    "got": "8.2.0",
    "he": "1.2.0",
    "history": "4.9.0",
    "intl-tel-input": "12.1.15",
    "jquery": "3.5.0",
    "js-yaml": "3.13.1",
    "linkify-it": "2.2.0",
    "lodash": "4.17.15",
    "memoizee": "0.4.14",
    "mkdirp": "0.5.2",
    "moment": "2.21.0",
    "mustache": "2.3.0",
    "node-fetch": "https://github.com/scottnonnenberg-signal/node-fetch.git#3e5f51e08c647ee5f20c43b15cf2d352d61c36b4",
    "node-gyp": "5.0.3",
    "normalize-path": "3.0.0",
    "os-locale": "3.0.1",
    "p-map": "2.1.0",
    "p-queue": "6.2.1",
    "pify": "3.0.0",
    "protobufjs": "6.8.6",
    "proxy-agent": "3.1.1",
    "qs": "6.5.1",
    "react": "16.8.3",
    "react-contextmenu": "2.11.0",
    "react-dom": "16.8.3",
    "react-dropzone": "10.1.7",
    "react-hot-loader": "4.12.11",
    "react-measure": "2.3.0",
    "react-popper": "1.3.7",
    "react-redux": "7.1.0",
    "react-router-dom": "5.0.1",
    "react-sortable-hoc": "1.9.1",
    "react-virtualized": "9.21.0",
    "read-last-lines": "1.3.0",
    "redux": "4.0.1",
    "redux-logger": "3.0.6",
    "redux-promise-middleware": "6.1.0",
    "redux-ts-utils": "3.2.2",
    "reselect": "4.0.0",
    "rimraf": "2.6.2",
    "sanitize-filename": "1.6.3",
    "sanitize.css": "11.0.0",
    "semver": "5.4.1",
    "sharp": "0.23.0",
    "tar": "4.4.8",
    "testcheck": "1.0.0-rc.2",
    "tmp": "0.0.33",
    "to-arraybuffer": "1.0.1",
    "typeface-inter": "3.10.0",
    "underscore": "1.9.0",
    "uuid": "3.3.2",
    "websocket": "1.0.28",
    "zkgroup": "https://github.com/signalapp/signal-zkgroup-node.git#2d7db946cc88492b65cc66e9aa9de0c9e664fd8d"
  },
  "resolutions": {
    "fbjs/isomorphic-fetch/node-fetch": "https://github.com/scottnonnenberg-signal/node-fetch.git#3e5f51e08c647ee5f20c43b15cf2d352d61c36b4"
  },
  "devDependencies": {
    "@babel/core": "7.7.7",
    "@babel/plugin-proposal-class-properties": "7.7.4",
    "@babel/plugin-transform-runtime": "7.8.3",
    "@babel/preset-react": "7.7.4",
    "@babel/preset-typescript": "7.7.7",
    "@storybook/addon-actions": "5.1.11",
    "@storybook/addon-knobs": "5.1.11",
    "@storybook/addons": "5.1.11",
    "@storybook/react": "5.1.11",
    "@types/agent-base": "4.2.0",
    "@types/backbone": "1.4.3",
    "@types/chai": "4.1.2",
    "@types/classnames": "2.2.3",
    "@types/config": "0.0.34",
    "@types/draft-js": "0.10.32",
    "@types/filesize": "3.6.0",
    "@types/fs-extra": "5.0.5",
    "@types/google-libphonenumber": "7.4.14",
    "@types/got": "9.4.1",
    "@types/history": "4.7.2",
    "@types/html-webpack-plugin": "3.2.1",
    "@types/jquery": "3.3.29",
    "@types/js-yaml": "3.12.0",
    "@types/linkify-it": "2.1.0",
    "@types/lodash": "4.14.106",
    "@types/memoizee": "0.4.2",
    "@types/mkdirp": "0.5.2",
    "@types/mocha": "5.0.0",
    "@types/normalize-path": "3.0.0",
    "@types/pify": "3.0.2",
    "@types/qs": "6.5.1",
    "@types/react": "16.8.5",
    "@types/react-dom": "16.8.2",
    "@types/react-measure": "2.0.5",
    "@types/react-redux": "7.1.2",
    "@types/react-router-dom": "4.3.4",
    "@types/react-sortable-hoc": "0.6.5",
    "@types/react-virtualized": "9.18.12",
    "@types/redux-logger": "3.0.7",
    "@types/rimraf": "2.0.2",
    "@types/semver": "5.5.0",
    "@types/sharp": "0.23.1",
    "@types/sinon": "4.3.1",
    "@types/storybook__addon-actions": "3.4.3",
    "@types/storybook__addon-knobs": "5.0.3",
    "@types/storybook__react": "4.0.2",
    "@types/uuid": "3.4.4",
    "@types/webpack": "4.39.0",
    "@types/webpack-dev-server": "3.1.7",
    "arraybuffer-loader": "1.0.3",
    "asar": "0.14.0",
    "babel-core": "7.0.0-bridge.0",
    "babel-loader": "8.0.6",
    "babel-plugin-lodash": "3.3.4",
    "chai": "4.1.2",
    "core-js": "2.4.1",
    "cross-env": "5.2.0",
    "css-loader": "3.2.0",
    "dashdash": "1.14.1",
    "electron": "8.3.4",
    "electron-builder": "22.3.6",
    "electron-mocha": "8.1.1",
    "electron-notarize": "0.1.1",
    "eslint": "4.18.2",
    "eslint-config-airbnb-base": "12.1.0",
    "eslint-config-prettier": "2.9.0",
    "eslint-plugin-import": "2.8.0",
    "eslint-plugin-mocha": "4.12.1",
    "eslint-plugin-more": "0.3.1",
    "file-loader": "4.2.0",
    "grunt": "1.0.1",
    "grunt-cli": "1.2.0",
    "grunt-contrib-concat": "1.0.1",
    "grunt-contrib-copy": "1.0.0",
    "grunt-contrib-watch": "1.0.0",
    "grunt-exec": "3.0.0",
    "grunt-gitinfo": "0.1.7",
    "grunt-sass": "3.0.1",
    "html-webpack-plugin": "3.2.0",
    "jsdoc": "3.6.2",
    "mocha": "4.1.0",
    "mocha-testcheck": "1.0.0-rc.0",
    "node-sass": "4.12.0",
    "node-sass-import-once": "1.2.0",
    "npm-run-all": "4.1.5",
    "nyc": "11.4.1",
    "patch-package": "6.1.2",
    "prettier": "1.19.1",
    "react-docgen-typescript": "1.2.6",
    "react-styleguidist": "7.0.1",
    "sass-loader": "7.2.0",
    "sinon": "4.4.2",
    "snyk": "1.316.1",
    "spectron": "5.0.0",
    "style-loader": "1.0.0",
    "ts-loader": "4.1.0",
    "ts-node": "8.3.0",
    "tslint": "5.13.0",
    "tslint-microsoft-contrib": "6.2.0",
    "tslint-react": "3.6.0",
    "typed-scss-modules": "0.0.11",
    "typescript": "3.7.4",
    "webpack": "4.39.2",
    "webpack-cli": "3.3.7",
    "webpack-dev-server": "3.8.0"
  },
  "engines": {
    "node": "12.13.0"
  },
  "build": {
    "appId": "org.whispersystems.signal-desktop",
    "mac": {
      "asarUnpack": [
        "**/*.node",
        "node_modules/zkgroup/libzkgroup.*"
      ],
      "artifactName": "${name}-mac-${version}.${ext}",
      "category": "public.app-category.social-networking",
      "darkModeSupport": true,
      "hardenedRuntime": true,
      "entitlements": "./build/entitlements.mac.plist",
      "icon": "build/icons/mac/icon.icns",
      "publish": [
        {
          "provider": "generic",
          "url": "https://updates.signal.org/desktop"
        }
      ],
      "target": [
        "zip",
        "dmg"
      ],
      "bundleVersion": "1"
    },
    "win": {
      "asarUnpack": [
        "node_modules/spellchecker/vendor/hunspell_dictionaries",
        "node_modules/sharp",
        "node_modules/zkgroup/libzkgroup.*"
      ],
      "artifactName": "${name}-win-${version}.${ext}",
      "certificateSubjectName": "Signal (Quiet Riddle Ventures, LLC)",
      "certificateSha1": "77B2AA4421E5F377454B8B91E573746592D1543D",
      "publisherName": "Signal (Quiet Riddle Ventures, LLC)",
      "icon": "build/icons/win/icon.ico",
      "publish": [
        {
          "provider": "generic",
          "url": "https://updates.signal.org/desktop"
        }
      ],
      "target": [
        "nsis"
      ]
    },
    "nsis": {
      "deleteAppDataOnUninstall": true
    },
    "linux": {
      "category": "Network;InstantMessaging;Chat",
      "desktop": {
        "StartupWMClass": "Signal"
      },
      "asarUnpack": [
        "node_modules/spellchecker/vendor/hunspell_dictionaries",
        "node_modules/sharp",
        "node_modules/zkgroup/libzkgroup.*"
      ],
      "target": [
        "deb"
      ],
      "icon": "build/icons/png"
    },
    "deb": {
      "depends": [
        "libnotify4",
        "libappindicator1",
        "libxtst6",
        "libnss3",
        "libasound2",
        "libxss1"
      ]
    },
    "protocols": {
      "name": "sgnl-url-scheme",
      "schemes": [
        "sgnl"
      ]
    },
    "files": [
      "package.json",
      "config/default.json",
      "config/${env.SIGNAL_ENV}.json",
      "config/local-${env.SIGNAL_ENV}.json",
      "background.html",
      "about.html",
      "settings.html",
      "permissions_popup.html",
      "debug_log.html",
      "loading.html",
      "_locales/**",
      "protos/*",
      "js/**",
      "ts/**/*.js",
      "ts/*.js",
      "stylesheets/*.css",
      "!js/register.js",
      "app/*",
      "preload.js",
      "preload_utils.js",
      "about_preload.js",
      "settings_preload.js",
      "permissions_popup_preload.js",
      "debug_log_preload.js",
      "loading_preload.js",
      "main.js",
      "images/**",
      "fonts/**",
      "build/assets",
      "node_modules/**",
      "sticker-creator/preload.js",
      "sticker-creator/dist/**",
      "!node_modules/emoji-datasource/emoji_pretty.json",
      "!node_modules/emoji-datasource/**/*.png",
      "!node_modules/emoji-datasource-apple/emoji_pretty.json",
      "!node_modules/emoji-datasource-apple/img/apple/sheets*",
      "!node_modules/spellchecker/vendor/hunspell/**/*",
      "!**/node_modules/*/{CHANGELOG.md,README.md,README,readme.md,readme,test,__tests__,tests,powered-test,example,examples,*.d.ts}",
      "!**/node_modules/.bin",
      "!**/node_modules/*/build/**",
      "!**/*.{o,hprof,orig,pyc,pyo,rbc}",
      "!**/._*",
      "!**/{.DS_Store,.git,.hg,.svn,CVS,RCS,SCCS,__pycache__,thumbs.db,.gitignore,.gitattributes,.editorconfig,.flowconfig,.yarn-metadata.json,.idea,appveyor.yml,.travis.yml,circle.yml,npm-debug.log,.nyc_output,yarn.lock,.yarn-integrity}",
      "node_modules/spellchecker/build/Release/*.node",
      "node_modules/websocket/build/Release/*.node",
      "node_modules/curve25519-n/build/Release/*.node",
      "node_modules/ref-napi/build/Release/*.node",
      "node_modules/ffi-napi/build/Release/*.node",
      "node_modules/socks/build/*.js",
      "node_modules/socks/build/common/*.js",
      "node_modules/socks/build/client/*.js",
      "node_modules/smart-buffer/build/*.js",
      "node_modules/sharp/build/**",
      "!node_modules/@journeyapps/sqlcipher/deps/*",
      "!node_modules/@journeyapps/sqlcipher/build/*",
      "!node_modules/@journeyapps/sqlcipher/lib/binding/node-*"
    ]
  }
}<|MERGE_RESOLUTION|>--- conflicted
+++ resolved
@@ -4,11 +4,7 @@
   "description": "Private messaging from your desktop",
   "desktopName": "signal.desktop",
   "repository": "https://github.com/signalapp/Signal-Desktop.git",
-<<<<<<< HEAD
-  "version": "1.34.4",
-=======
   "version": "1.34.5-beta.1",
->>>>>>> 4d4b7a26
   "license": "GPL-3.0",
   "author": {
     "name": "Open Whisper Systems",
